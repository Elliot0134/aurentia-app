--- conflicted
+++ resolved
@@ -10,7 +10,6 @@
 import UpdatePassword from "./pages/UpdatePassword";
 import Dashboard from "./pages/Dashboard";
 import Profile from "./pages/Profile";
-import SetupOrganization from "./pages/SetupOrganization";
 import OrganisationRedirect from "./pages/OrganisationRedirect";
 import Automatisations from "./pages/Automatisations";
 import Knowledge from "./pages/Knowledge";
@@ -32,7 +31,7 @@
 import RoleBasedLayout from "./components/RoleBasedLayout";
 import RoleBasedRedirect from "./components/RoleBasedRedirect";
 import IncubatorSpace from "./pages/member/IncubatorSpace";
-// Organisation pages
+import OrganisationLayoutWrapper from "./components/organisation/OrganisationLayoutWrapper";
 import {
   OrganisationDashboard,
   OrganisationAnalytics,
@@ -41,18 +40,17 @@
   OrganisationMentors,
   OrganisationProjets,
   OrganisationLivrables,
-  OrganisationEntrepreneurs,
+  OrganisationAdherents,
   OrganisationInvitations,
   OrganisationForms,
   OrganisationSettings,
   OrganisationPartenaires,
   OrganisationProfile,
-  OrganisationFormCreate // Ajouter l'importation du composant de création de formulaire
+  OrganisationFormCreate, // Ajouter l'importation du composant de création de formulaire
+  OrganisationOnboarding
 } from "./pages/organisation";
 import OrganisationOnboardingPage from "./pages/organisation/OrganisationOnboarding";
 import OnboardingGuard from "./components/organisation/OnboardingGuard";
-import SuperAdminDashboard from "./pages/super-admin/SuperAdminDashboard";
-import RoleSelection from "./pages/RoleSelection";
 import AuthCallback from "./pages/AuthCallback"; // Import the new AuthCallback component
 import { ProjectProvider } from "./contexts/ProjectContext";
 
@@ -186,7 +184,7 @@
                 {/* <Route path="/role-selection" element={<RoleSelection />} /> */} {/* Supprimé car le rôle est attribué par défaut */}
                 <Route path="/update-password" element={<UpdatePassword />} />
                 <Route path="/auth/callback" element={<AuthCallback />} /> {/* Nouvelle route pour le callback SSO */}
-                <Route path="/setup-organization" element={<SetupOrganization />} /> {/* Route pour setup organisation */}
+                <Route path="/setup-organization" element={<OrganisationOnboarding />} /> {/* Route pour setup organisation */}
                 
                 {/* Protected routes with role-based redirection and layout */}
                 <Route element={<ProtectedRoute />}>
@@ -239,64 +237,85 @@
                     <Route path="/member/incubator" element={<IncubatorSpace />} />
                     
                     {/* Organisation (anciennement Admin incubateur) */}
-<<<<<<< HEAD
                     {/* Route d'onboarding sans guard */}
                     <Route path="/organisation/:id/onboarding" element={<OrganisationOnboardingPage />} />
                     
                     {/* Routes d'organisation protégées par le guard d'onboarding */}
                     <Route path="/organisation/:id/dashboard" element={
                       <OnboardingGuard>
-                        <OrganisationDashboard />
-                      </OnboardingGuard>
-                    } />
-                    <Route path="/organisation/:id/entrepreneurs" element={
-                      <OnboardingGuard>
-                        <OrganisationEntrepreneurs />
+                        <OrganisationLayoutWrapper>
+                          <OrganisationDashboard />
+                        </OrganisationLayoutWrapper>
+                      </OnboardingGuard>
+                    } />
+                    <Route path="/organisation/:id/adherents" element={
+                      <OnboardingGuard>
+                        <OrganisationLayoutWrapper>
+                          <OrganisationAdherents />
+                        </OrganisationLayoutWrapper>
                       </OnboardingGuard>
                     } />
                     <Route path="/organisation/:id/projets" element={
                       <OnboardingGuard>
-                        <OrganisationProjets />
+                        <OrganisationLayoutWrapper>
+                          <OrganisationProjets />
+                        </OrganisationLayoutWrapper>
                       </OnboardingGuard>
                     } />
                     <Route path="/organisation/:id/invitations" element={
                       <OnboardingGuard>
-                        <OrganisationInvitations />
+                        <OrganisationLayoutWrapper>
+                          <OrganisationInvitations />
+                        </OrganisationLayoutWrapper>
                       </OnboardingGuard>
                     } />
                     <Route path="/organisation/:id/analytics" element={
                       <OnboardingGuard>
-                        <OrganisationAnalytics />
+                        <OrganisationLayoutWrapper>
+                          <OrganisationAnalytics />
+                        </OrganisationLayoutWrapper>
                       </OnboardingGuard>
                     } />
                     <Route path="/organisation/:id/forms" element={
                       <OnboardingGuard>
-                        <OrganisationForms />
+                        <OrganisationLayoutWrapper>
+                          <OrganisationForms />
+                        </OrganisationLayoutWrapper>
                       </OnboardingGuard>
                     } />
                     <Route path="/organisation/:id/settings" element={
                       <OnboardingGuard>
-                        <OrganisationSettings />
+                        <OrganisationLayoutWrapper>
+                          <OrganisationSettings />
+                        </OrganisationLayoutWrapper>
                       </OnboardingGuard>
                     } />
                     <Route path="/organisation/:id/evenements" element={
                       <OnboardingGuard>
-                        <OrganisationEvenements />
+                        <OrganisationLayoutWrapper>
+                          <OrganisationEvenements />
+                        </OrganisationLayoutWrapper>
                       </OnboardingGuard>
                     } />
                     <Route path="/organisation/:id/mentors" element={
                       <OnboardingGuard>
-                        <OrganisationMentors />
+                        <OrganisationLayoutWrapper>
+                          <OrganisationMentors />
+                        </OrganisationLayoutWrapper>
                       </OnboardingGuard>
                     } />
                     <Route path="/organisation/:id/partenaires" element={
                       <OnboardingGuard>
-                        <OrganisationPartenaires />
+                        <OrganisationLayoutWrapper>
+                          <OrganisationPartenaires />
+                        </OrganisationLayoutWrapper>
                       </OnboardingGuard>
                     } />
                     <Route path="/organisation/:id/livrables" element={
                       <OnboardingGuard>
-                        <OrganisationLivrables />
+                        <OrganisationLayoutWrapper>
+                          <OrganisationLivrables />
+                        </OrganisationLayoutWrapper>
                       </OnboardingGuard>
                     } />
                     <Route path="/organisation/:id/chatbot" element={
@@ -306,31 +325,12 @@
                     } />
                     <Route path="/organisation/:id/profile" element={
                       <OnboardingGuard>
-                        <OrganisationProfile />
-                      </OnboardingGuard>
-                    } />
-=======
-                    <Route path="/organisation/:id/dashboard" element={<OrganisationDashboard />} />
-                    <Route path="/organisation/:id/entrepreneurs" element={<OrganisationEntrepreneurs />} />
-                    <Route path="/organisation/:id/projets" element={<OrganisationProjets />} />
-                    <Route path="/organisation/:id/invitations" element={<OrganisationInvitations />} />
-                    <Route path="/organisation/:id/analytics" element={<OrganisationAnalytics />} />
-                    <Route path="/organisation/:id/forms" element={<OrganisationForms />} />
-                    <Route path="/organisation/:id/forms/create" element={<OrganisationFormCreate />} />
-                    <Route path="/organisation/:id/forms/edit/:formId" element={<OrganisationFormCreate />} />
-                    <Route path="/organisation/:id/forms/responses/:formId" element={<div>Réponses - À créer</div>} />
-                    <Route path="/organisation/:id/forms/preview/:formId" element={<div>Aperçu - À créer</div>} />
-                    <Route path="/organisation/:id/settings" element={<OrganisationSettings />} />
-                    <Route path="/organisation/:id/evenements" element={<OrganisationEvenements />} />
-                    <Route path="/organisation/:id/mentors" element={<OrganisationMentors />} />
-                    <Route path="/organisation/:id/partenaires" element={<OrganisationPartenaires />} />
-                    <Route path="/organisation/:id/livrables" element={<OrganisationLivrables />} />
-                    <Route path="/organisation/:id/chatbot" element={<OrganisationChatbot />} />
-                    <Route path="/organisation/:id/profile" element={<OrganisationProfile />} />
->>>>>>> dadcaa84
-                    
+                        <OrganisationLayoutWrapper>
+                          <OrganisationProfile />
+                        </OrganisationLayoutWrapper>
+                      </OnboardingGuard>
+                    } />
                     {/* Super admin */}
-                    <Route path="/super-admin/dashboard" element={<SuperAdminDashboard />} />
                     <Route path="/super-admin/organizations" element={<div>Organisations - À créer</div>} />
                     <Route path="/super-admin/users" element={<div>Utilisateurs - À créer</div>} />
                     <Route path="/super-admin/analytics" element={<div>Analytics Global - À créer</div>} />
@@ -346,13 +346,8 @@
                 <Route path="/project-business" element={<Navigate to="/individual/project-business" replace />} />
                 <Route path="/outils" element={<Navigate to="/individual/outils" replace />} />
                 <Route path="/ressources" element={<Navigate to="/individual/ressources" replace />} />
-                <Route path="/collaborateurs" element={<Navigate to="/individual/collaborateurs" replace />} />
-<<<<<<< HEAD
-                
+                <Route path="/collaborateurs" element={<Navigate to="/individual/collaborateurs" replace />} />                
                 <Route path="/" element={<Navigate to="/login" replace />} />
-=======
-                <Route path="/" element={<Navigate to="/beta" replace />} />
->>>>>>> dadcaa84
                 <Route path="*" element={<NotFound />} />
               </Routes>
             </ProjectProvider>
